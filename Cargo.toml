--- conflicted
+++ resolved
@@ -23,11 +23,7 @@
 [workspace.dependencies]
 url = "2.1.1"
 http = "1.1.0"
-<<<<<<< HEAD
-tokio = "=1.38.1"
-=======
 tokio = "1.22"
->>>>>>> be6433e0
 tokio-util = "0.7.4"
 tokio-stream = "0.1.11"
 futures = "0.3.4"
