// Copyright 2015-2021 Swim Inc.
//
// Licensed under the Apache License, Version 2.0 (the "License");
// you may not use this file except in compliance with the License.
// You may obtain a copy of the License at
//
//     http://www.apache.org/licenses/LICENSE-2.0
//
// Unless required by applicable law or agreed to in writing, software
// distributed under the License is distributed on an "AS IS" BASIS,
// WITHOUT WARRANTIES OR CONDITIONS OF ANY KIND, either express or implied.
// See the License for the specific language governing permissions and
// limitations under the License.

use base64::Engine;
use bytes::BytesMut;
use http::header::{HOST, SEC_WEBSOCKET_EXTENSIONS, SEC_WEBSOCKET_KEY, SEC_WEBSOCKET_PROTOCOL};
use http::request::Parts;
use http::{header, HeaderMap, HeaderName, HeaderValue, Method, Request, Version};

use ratchet_ext::ExtensionProvider;

use crate::errors::{Error, ErrorKind, HttpError};
use crate::handshake::client::Nonce;
use crate::handshake::{SubprotocolRegistry, UPGRADE_STR, WEBSOCKET_STR, WEBSOCKET_VERSION_STR};

use base64::engine::general_purpose::STANDARD;
use log::error;

pub fn encode_request(dst: &mut BytesMut, request: ValidatedRequest, nonce_buffer: &mut Nonce) {
    let ValidatedRequest {
        version,
        headers,
        path_and_query,
    } = request;

    let nonce = rand::random::<[u8; 16]>();

    // This will only fail due to the buffer being too small but one with sufficient capacity has
    // been allocated.
    STANDARD
        .encode_slice(nonce, nonce_buffer)
        .expect("Encoding should has succeeded");

    let nonce_str = std::str::from_utf8(nonce_buffer).expect("Invalid UTF8");

    let request = format!(
        "\
GET {path} {version:?}\r\n\
sec-websocket-key: {nonce}",
        version = version,
        path = path_and_query,
        nonce = nonce_str
    );

    extend(dst, request.as_bytes());

    for (name, value) in &headers {
        extend(dst, b"\r\n");
        extend(dst, name.as_str().as_bytes());
        extend(dst, b": ");
        extend(dst, value.as_bytes());
    }

    extend(dst, b"\r\n\r\n");
}

#[inline]
fn extend(dst: &mut BytesMut, data: &[u8]) {
    dst.extend_from_slice(data);
}

#[derive(Debug)]
pub struct ValidatedRequest {
    version: Version,
    headers: HeaderMap,
    path_and_query: String,
}

// rfc6455 § 4.2.1
pub fn build_request<E>(
    request: Request<()>,
    extension: &E,
    subprotocols: &SubprotocolRegistry,
) -> Result<ValidatedRequest, Error>
where
    E: ExtensionProvider,
{
    let (parts, _body) = request.into_parts();
    let Parts {
        method,
        uri,
        version,
        mut headers,
        ..
    } = parts;

    if method != Method::GET {
        return Err(Error::with_cause(
            ErrorKind::Http,
            HttpError::HttpMethod(Some(method.to_string())),
        ));
    }

    if version != Version::HTTP_11 {
        return Err(Error::with_cause(
            ErrorKind::Http,
            HttpError::HttpVersion(format!("{version:?}")),
        ));
    }

    if headers.get(SEC_WEBSOCKET_EXTENSIONS).is_some() {
        error!(
            "{} should only be set by extensions",
            SEC_WEBSOCKET_EXTENSIONS
        );
        return Err(Error::with_cause(
            ErrorKind::Http,
            HttpError::InvalidHeader(SEC_WEBSOCKET_EXTENSIONS),
        ));
    }

    // Run this first to ensure that the extension doesn't invalidate the headers.
    extension.apply_headers(&mut headers);

    match validate_host_header(&headers) {
        Ok(()) => {
            // The request should only contain *one* 'host' header, and it must be a single value,
            // not a comma seperated list. If the request doesn't already have one then derive it
            // from the URI if it contains an authority. If it doesn't, then the request is invalid
            // and any correct server implementation would reject it - including Ratchet.
            let authority = uri
                .authority()
                .ok_or_else(|| Error::with_cause(ErrorKind::Http, HttpError::MissingAuthority))?
                .as_str()
                .to_string();
            validate_or_insert(
                &mut headers,
                header::HOST,
                HeaderValue::from_str(authority.as_ref())?,
            )?;
        }
        Err(e) => {
            error!("Request should only contain one 'host' header. {e}");
            return Err(e);
        }
    }

    validate_or_insert(
        &mut headers,
        header::CONNECTION,
        HeaderValue::from_static(UPGRADE_STR),
    )?;
    validate_or_insert(
        &mut headers,
        header::UPGRADE,
        HeaderValue::from_static(WEBSOCKET_STR),
    )?;
    validate_or_insert(
        &mut headers,
        header::SEC_WEBSOCKET_VERSION,
        HeaderValue::from_static(WEBSOCKET_VERSION_STR),
    )?;

    if headers.get(SEC_WEBSOCKET_PROTOCOL).is_some() {
        error!(
            "{} should only be set by extensions",
            SEC_WEBSOCKET_PROTOCOL
        );
        // WebSocket protocols can only be applied using a ProtocolRegistry
        return Err(Error::with_cause(
            ErrorKind::Http,
            HttpError::InvalidHeader(SEC_WEBSOCKET_PROTOCOL),
        ));
    }

    apply_to(subprotocols, &mut headers);

    if headers.get(SEC_WEBSOCKET_KEY).is_some() {
        error!("{} should not be set", SEC_WEBSOCKET_KEY);
        return Err(Error::with_cause(
            ErrorKind::Http,
            HttpError::InvalidHeader(SEC_WEBSOCKET_KEY),
        ));
    }

<<<<<<< HEAD
    subprotocols.apply_to(&mut headers);

    let option = headers
        .get(header::SEC_WEBSOCKET_KEY)
        .map(|head| head.to_str());
    match option {
        Some(Ok(version)) if version == WEBSOCKET_VERSION_STR => {}
        None => {
            headers.insert(
                header::SEC_WEBSOCKET_VERSION,
                HeaderValue::from_static(WEBSOCKET_VERSION_STR),
            );
        }
        _ => {
            return Err(Error::with_cause(
                ErrorKind::Http,
                HttpError::InvalidHeader(header::SEC_WEBSOCKET_KEY),
            ));
        }
    }

    let host = uri
        .authority()
        .ok_or_else(|| {
            Error::with_cause(
                ErrorKind::Http,
                HttpError::MalformattedUri(Some("Missing authority".to_string())),
            )
        })?
        .to_string();

=======
>>>>>>> 36a420b3
    let path_and_query = uri
        .path_and_query()
        .map(ToString::to_string)
        .unwrap_or_else(|| "/".to_string());

    Ok(ValidatedRequest {
        version,
        headers,
        path_and_query,
    })
}

fn validate_or_insert(
    headers: &mut HeaderMap,
    header_name: HeaderName,
    expected: HeaderValue,
) -> Result<(), HttpError> {
    if let Some(header_value) = headers.get(header_name.clone()) {
        match header_value.to_str() {
            Ok(v) if v.as_bytes().eq_ignore_ascii_case(expected.as_bytes()) => Ok(()),
            _ => {
                error!("Invalid header set: {} -> {:?}", header_name, header_value);
                Err(HttpError::InvalidHeader(header_name))
            }
        }
    } else {
        headers.insert(header_name, expected);
        Ok(())
    }
}

/// Validates that 'headers' contains at most one 'host' header and that it is not a seperated list.
fn validate_host_header(headers: &HeaderMap) -> Result<(), Error> {
    let len = headers
        .iter()
        .filter_map(|(name, value)| {
            if name.as_str().eq_ignore_ascii_case(HOST.as_str()) {
                Some(value.as_bytes().split(|c| c == &b' ' || c == &b','))
            } else {
                None
            }
        })
        .count();
    if len <= 1 {
        Ok(())
    } else {
        Err(Error::with_cause(
            ErrorKind::Http,
            HttpError::InvalidHeader(HOST),
        ))
    }
}<|MERGE_RESOLUTION|>--- conflicted
+++ resolved
@@ -174,7 +174,7 @@
         ));
     }
 
-    apply_to(subprotocols, &mut headers);
+    subprotocols.apply_to(&mut headers);
 
     if headers.get(SEC_WEBSOCKET_KEY).is_some() {
         error!("{} should not be set", SEC_WEBSOCKET_KEY);
@@ -184,40 +184,6 @@
         ));
     }
 
-<<<<<<< HEAD
-    subprotocols.apply_to(&mut headers);
-
-    let option = headers
-        .get(header::SEC_WEBSOCKET_KEY)
-        .map(|head| head.to_str());
-    match option {
-        Some(Ok(version)) if version == WEBSOCKET_VERSION_STR => {}
-        None => {
-            headers.insert(
-                header::SEC_WEBSOCKET_VERSION,
-                HeaderValue::from_static(WEBSOCKET_VERSION_STR),
-            );
-        }
-        _ => {
-            return Err(Error::with_cause(
-                ErrorKind::Http,
-                HttpError::InvalidHeader(header::SEC_WEBSOCKET_KEY),
-            ));
-        }
-    }
-
-    let host = uri
-        .authority()
-        .ok_or_else(|| {
-            Error::with_cause(
-                ErrorKind::Http,
-                HttpError::MalformattedUri(Some("Missing authority".to_string())),
-            )
-        })?
-        .to_string();
-
-=======
->>>>>>> 36a420b3
     let path_and_query = uri
         .path_and_query()
         .map(ToString::to_string)
