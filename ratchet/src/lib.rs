--- conflicted
+++ resolved
@@ -12,7 +12,18 @@
 // See the License for the specific language governing permissions and
 // limitations under the License.
 
-<<<<<<< HEAD
+#![allow(warnings)]
+
+mod builder;
+
+use futures::future::BoxFuture;
+use http::uri::InvalidUri;
+use http::{Request, Response, Uri};
+use std::error::Error;
+use tokio::io::{AsyncRead, AsyncWrite};
+use tokio_native_tls::TlsConnector;
+use url::Url;
+
 use derive_more::Display;
 use std::convert::TryFrom;
 use thiserror::Error;
@@ -68,18 +79,8 @@
             r @ 11..=15 => Err(OpCodeParseErr::Reserved(r)),
             e => Err(OpCodeParseErr::Invalid(e)),
         }
-=======
-#![allow(warnings)]
-
-mod builder;
-
-use futures::future::BoxFuture;
-use http::uri::InvalidUri;
-use http::{Request, Response, Uri};
-use std::error::Error;
-use tokio::io::{AsyncRead, AsyncWrite};
-use tokio_native_tls::TlsConnector;
-use url::Url;
+    }
+}
 
 pub enum ConnectionError {
     BadRequest(RequestError),
@@ -214,6 +215,5 @@
 impl TryIntoRequest for Request<()> {
     fn try_into_request(self) -> Result<Request<()>, RequestError> {
         Ok(self)
->>>>>>> fe943ae8
     }
 }