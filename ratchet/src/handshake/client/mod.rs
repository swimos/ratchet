--- conflicted
+++ resolved
@@ -88,13 +88,8 @@
             let mut headers = [httparse::EMPTY_HEADER; 32];
             let mut response = httparse::Response::new(&mut headers);
 
-<<<<<<< HEAD
-            match try_parse_response(buffered.as_ref(), &mut response, &nonce)? {
+            match try_parse_response(&buffered.buffer, &mut response, &nonce)? {
                 ParseResult::Complete(result, count) => {
-=======
-            match try_parse_response(&buffered.buffer, &mut response, &nonce)? {
-                ParseResult::Complete(count) => {
->>>>>>> b5a3849e
                     buffered.advance(count);
                     break Ok(result);
                 }
