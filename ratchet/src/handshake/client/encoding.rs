--- conflicted
+++ resolved
@@ -24,21 +24,6 @@
 use http::request::Parts;
 use http::{header, HeaderMap, HeaderValue, Method, Request, Uri, Version};
 
-<<<<<<< HEAD
-pub fn encode_request(dst: &mut BytesMut, request: Request<()>, nonce_buffer: &mut Nonce) {
-    let (parts, _body) = request.into_parts();
-
-    dst.extend_from_slice(b"GET ");
-    dst.extend_from_slice(parts.uri.path_and_query().unwrap().as_str().as_bytes());
-    dst.extend_from_slice(b" HTTP/1.1");
-    dst.extend_from_slice(b"\r\nHost: ");
-    // previously checked
-    dst.extend_from_slice(parts.uri.authority().unwrap().as_str().as_bytes());
-
-    dst.extend_from_slice(format!("\r\n{}: websocket", header::UPGRADE).as_bytes());
-    dst.extend_from_slice(format!("\r\n{}: Upgrade", header::CONNECTION).as_bytes());
-    dst.extend_from_slice(format!("\r\n{}: ", header::SEC_WEBSOCKET_KEY).as_bytes());
-=======
 pub fn encode_request(dst: &mut BytesMut, request: ValidatedRequest, nonce_buffer: &mut Nonce) {
     let ValidatedRequest {
         version,
@@ -46,7 +31,6 @@
         uri,
         host,
     } = request;
->>>>>>> a5bce2bf
 
     // replace with wyrand
     let nonce = rand::random::<[u8; 16]>();
@@ -141,7 +125,13 @@
         return Err(Error::with_cause(ErrorKind::Http, HttpError::InvalidMethod));
     }
 
-<<<<<<< HEAD
+    if version < Version::HTTP_11 {
+        return Err(Error::with_cause(
+            ErrorKind::Http,
+            HttpError::HttpVersion(None),
+        ));
+    }
+
     let authority = request
         .uri()
         .authority()
@@ -153,14 +143,6 @@
         header::HOST,
         HeaderValue::from_str(authority.as_ref())?,
     )?;
-=======
-    if version < Version::HTTP_11 {
-        return Err(Error::with_cause(
-            ErrorKind::Http,
-            HttpError::HttpVersion(None),
-        ));
-    }
->>>>>>> a5bce2bf
 
     validate_or_insert(
         &mut headers,
