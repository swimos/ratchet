--- conflicted
+++ resolved
@@ -1,4 +1,3 @@
-<<<<<<< HEAD
 // Copyright 2015-2021 SWIM.AI inc.
 //
 // Licensed under the Apache License, Version 2.0 (the "License");
@@ -13,8 +12,6 @@
 // See the License for the specific language governing permissions and
 // limitations under the License.
 
-=======
->>>>>>> 4a341587
 mod encoding;
 #[cfg(test)]
 mod tests;
@@ -35,11 +32,7 @@
 use std::convert::TryFrom;
 use std::iter::FromIterator;
 
-<<<<<<< HEAD
-pub async fn accept<S>(
-=======
 pub async fn accept<S, E>(
->>>>>>> 4a341587
     stream: S,
     config: WebSocketConfig,
 ) -> Result<WebSocketUpgrader<S, NoExt>, Error>
